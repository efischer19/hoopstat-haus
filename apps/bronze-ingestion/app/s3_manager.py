"""
S3 manager for bronze layer with JSON storage (ADR-025).
"""

import json
from datetime import date

import boto3
from hoopstat_observability import get_logger

logger = get_logger(__name__)


class BronzeS3Manager:
    """S3 manager for bronze layer with JSON storage (ADR-025)."""

    def __init__(self, bucket_name: str, region_name: str = "us-east-1"):
        """Initialize S3 manager."""
        self.bucket_name = bucket_name
        self.region_name = region_name

        try:
            self.s3_client = boto3.client("s3", region_name=region_name)
            logger.info(f"Initialized S3 manager for bucket: {bucket_name}")
        except Exception as e:
            logger.error(f"Failed to initialize S3 client: {e}")
            raise

    def store_json(self, data: dict, entity: str, target_date: date) -> str:
        """
<<<<<<< HEAD
        Store dictionary as JSON in S3 with date-based partitioning.

        Uses human-readable JSON format for efficient debugging and data inspection.
        Follows the bronze layer key structure for consistent data organization.
=======
        Store dictionary as JSON in S3 following ADR-025 JSON storage format.
>>>>>>> 0a7bb4df

        Args:
            data: Dictionary to store as JSON
            entity: Entity type (schedule, box_scores, etc.)
            target_date: Date for partitioning

        Returns:
            S3 key where data was stored
        """
        # Key structure: s3://<bronze-bucket>/raw/<entity>/date=YYYY-MM-DD/data.json
        date_str = target_date.strftime("%Y-%m-%d")
        key = f"raw/{entity}/date={date_str}/data.json"

        try:
            # Convert dictionary to JSON bytes
            json_str = json.dumps(data, indent=2)
            json_bytes = json_str.encode("utf-8")

            # Upload to S3
            self.s3_client.put_object(
                Bucket=self.bucket_name,
                Key=key,
                Body=json_bytes,
                ContentType="application/json",
                Metadata={
                    "entity": entity,
                    "date": date_str,
                    "format": "json",
                },
            )

            logger.info(f"Stored JSON data to s3://{self.bucket_name}/{key}")
            return key

        except Exception as e:
            logger.error(f"Failed to store JSON data to S3: {e}")
            raise

    def check_exists(self, entity: str, target_date: date) -> bool:
        """Check if data already exists for entity and date."""
        date_str = target_date.strftime("%Y-%m-%d")
        prefix = f"raw/{entity}/date={date_str}/"

        try:
            response = self.s3_client.list_objects_v2(
                Bucket=self.bucket_name, Prefix=prefix, MaxKeys=1
            )
            return response.get("KeyCount", 0) > 0
        except Exception as e:
            logger.warning(f"Failed to check if data exists: {e}")
            return False

    def list_entities_for_date(self, target_date: date) -> list[str]:
        """List all entities that have data for the given date."""
        date_str = target_date.strftime("%Y-%m-%d")
        prefix = "raw/"

        entities = []
        try:
            response = self.s3_client.list_objects_v2(
                Bucket=self.bucket_name, Prefix=prefix, Delimiter="/"
            )

            for common_prefix in response.get("CommonPrefixes", []):
                entity_prefix = common_prefix["Prefix"]
                # Extract entity name from prefix like "raw/schedule/"
                entity = entity_prefix.replace("raw/", "").rstrip("/")

                # Check if this entity has data for target date
                entity_date_prefix = f"raw/{entity}/date={date_str}/"
                entity_response = self.s3_client.list_objects_v2(
                    Bucket=self.bucket_name, Prefix=entity_date_prefix, MaxKeys=1
                )

                if entity_response.get("KeyCount", 0) > 0:
                    entities.append(entity)

        except Exception as e:
            logger.error(f"Failed to list entities for date {target_date}: {e}")

        return entities<|MERGE_RESOLUTION|>--- conflicted
+++ resolved
@@ -28,14 +28,7 @@
 
     def store_json(self, data: dict, entity: str, target_date: date) -> str:
         """
-<<<<<<< HEAD
-        Store dictionary as JSON in S3 with date-based partitioning.
-
-        Uses human-readable JSON format for efficient debugging and data inspection.
-        Follows the bronze layer key structure for consistent data organization.
-=======
         Store dictionary as JSON in S3 following ADR-025 JSON storage format.
->>>>>>> 0a7bb4df
 
         Args:
             data: Dictionary to store as JSON
